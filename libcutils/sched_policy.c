--- conflicted
+++ resolved
@@ -129,20 +129,17 @@
         fg_cpuset_fd = open(filename, O_WRONLY | O_CLOEXEC);
         filename = "/dev/cpuset/background/tasks";
         bg_cpuset_fd = open(filename, O_WRONLY | O_CLOEXEC);
-<<<<<<< HEAD
+        filename = "/dev/cpuset/system-background/tasks";
+        system_bg_cpuset_fd = open(filename, O_WRONLY | O_CLOEXEC);
+        if (system_bg_cpuset_fd < 0) {
+            SLOGE("initialize of system-bg failed: %s\n", strerror(errno));
+        }
 #ifdef USE_SCHEDBOOST
         filename = "/sys/fs/cgroup/stune/foreground/tasks";
         fg_schedboost_fd = open(filename, O_WRONLY | O_CLOEXEC);
         filename = "/sys/fs/cgroup/stune/tasks";
         bg_schedboost_fd = open(filename, O_WRONLY | O_CLOEXEC);
 #endif
-=======
-        filename = "/dev/cpuset/system-background/tasks";
-        system_bg_cpuset_fd = open(filename, O_WRONLY | O_CLOEXEC);
-        if (system_bg_cpuset_fd < 0) {
-            SLOGE("initialize of system-bg failed: %s\n", strerror(errno));
-        }
->>>>>>> 6eee56cc
     }
 #endif
 
