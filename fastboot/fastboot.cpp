--- conflicted
+++ resolved
@@ -968,13 +968,8 @@
    return verify_slot(transport, slot, true);
 }
 
-<<<<<<< HEAD
 static void do_for_partition(Transport* transport, const std::string& part, const std::string& slot,
-                             std::function<void(const std::string&)> func, bool force_slot) {
-=======
-static void do_for_partition(Transport* transport, const char *part, const char *slot,
                              const std::function<void(const std::string&)>& func, bool force_slot) {
->>>>>>> d072ed36
     std::string has_slot;
     std::string current_slot;
 
@@ -1006,13 +1001,8 @@
  * partition names. If force_slot is true, it will fail if a slot is specified, and the given
  * partition does not support slots.
  */
-<<<<<<< HEAD
 static void do_for_partitions(Transport* transport, const std::string& part, const std::string& slot,
-                              std::function<void(const std::string&)> func, bool force_slot) {
-=======
-static void do_for_partitions(Transport* transport, const char *part, const char *slot,
                               const std::function<void(const std::string&)>& func, bool force_slot) {
->>>>>>> d072ed36
     std::string has_slot;
 
     if (slot == "all") {
