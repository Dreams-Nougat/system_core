/*
 * Copyright (C) 2007 The Android Open Source Project
 *
 * Licensed under the Apache License, Version 2.0 (the "License");
 * you may not use this file except in compliance with the License.
 * You may obtain a copy of the License at
 *
 *      http://www.apache.org/licenses/LICENSE-2.0
 *
 * Unless required by applicable law or agreed to in writing, software
 * distributed under the License is distributed on an "AS IS" BASIS,
 * WITHOUT WARRANTIES OR CONDITIONS OF ANY KIND, either express or implied.
 * See the License for the specific language governing permissions and
 * limitations under the License.
 */

#define TRACE_TAG TRACE_ADB

#include "sysdeps.h"

#include <assert.h>
#include <ctype.h>
#include <errno.h>
#include <inttypes.h>
#include <limits.h>
#include <stdarg.h>
#include <stdint.h>
#include <stdio.h>
#include <stdlib.h>
#include <string.h>
#include <sys/stat.h>
#include <sys/types.h>

#include <string>

#include <base/stringprintf.h>

#if !defined(_WIN32)
#include <termios.h>
#include <unistd.h>
#endif

#include "adb.h"
#include "adb_auth.h"
#include "adb_client.h"
#include "adb_io.h"
#include "adb_utils.h"
#include "file_sync_service.h"

static int install_app(TransportType t, const char* serial, int argc, const char** argv);
static int install_multiple_app(TransportType t, const char* serial, int argc, const char** argv);
static int uninstall_app(TransportType t, const char* serial, int argc, const char** argv);

static std::string gProductOutPath;
extern int gListenAll;

static std::string product_file(const char *extra) {
    if (gProductOutPath.empty()) {
        fprintf(stderr, "adb: Product directory not specified; "
                "use -p or define ANDROID_PRODUCT_OUT\n");
        exit(1);
    }

    return android::base::StringPrintf("%s%s%s",
                                       gProductOutPath.c_str(), OS_PATH_SEPARATOR_STR, extra);
}

static void help() {
    fprintf(stderr, "%s\n", adb_version().c_str());
    fprintf(stderr,
        " -a                            - directs adb to listen on all interfaces for a connection\n"
        " -d                            - directs command to the only connected USB device\n"
        "                                 returns an error if more than one USB device is present.\n"
        " -e                            - directs command to the only running emulator.\n"
        "                                 returns an error if more than one emulator is running.\n"
        " -s <specific device>          - directs command to the device or emulator with the given\n"
        "                                 serial number or qualifier. Overrides ANDROID_SERIAL\n"
        "                                 environment variable.\n"
        " -p <product name or path>     - simple product name like 'sooner', or\n"
        "                                 a relative/absolute path to a product\n"
        "                                 out directory like 'out/target/product/sooner'.\n"
        "                                 If -p is not specified, the ANDROID_PRODUCT_OUT\n"
        "                                 environment variable is used, which must\n"
        "                                 be an absolute path.\n"
        " -H                            - Name of adb server host (default: localhost)\n"
        " -P                            - Port of adb server (default: 5037)\n"
        " devices [-l]                  - list all connected devices\n"
        "                                 ('-l' will also list device qualifiers)\n"
        " connect <host>[:<port>]       - connect to a device via TCP/IP\n"
        "                                 Port 5555 is used by default if no port number is specified.\n"
        " disconnect [<host>[:<port>]]  - disconnect from a TCP/IP device.\n"
        "                                 Port 5555 is used by default if no port number is specified.\n"
        "                                 Using this command with no additional arguments\n"
        "                                 will disconnect from all connected TCP/IP devices.\n"
        "\n"
        "device commands:\n"
        "  adb push [-p] <local> <remote>\n"
        "                               - copy file/dir to device\n"
        "                                 ('-p' to display the transfer progress)\n"
        "  adb pull [-p] [-a] <remote> [<local>]\n"
        "                               - copy file/dir from device\n"
        "                                 ('-p' to display the transfer progress)\n"
        "                                 ('-a' means copy timestamp and mode)\n"
        "  adb sync [ <directory> ]     - copy host->device only if changed\n"
        "                                 (-l means list but don't copy)\n"
        "  adb shell                    - run remote shell interactively\n"
        "  adb shell <command>          - run remote shell command\n"
        "  adb emu <command>            - run emulator console command\n"
        "  adb logcat [ <filter-spec> ] - View device log\n"
        "  adb forward --list           - list all forward socket connections.\n"
        "                                 the format is a list of lines with the following format:\n"
        "                                    <serial> \" \" <local> \" \" <remote> \"\\n\"\n"
        "  adb forward <local> <remote> - forward socket connections\n"
        "                                 forward specs are one of: \n"
        "                                   tcp:<port>\n"
        "                                   localabstract:<unix domain socket name>\n"
        "                                   localreserved:<unix domain socket name>\n"
        "                                   localfilesystem:<unix domain socket name>\n"
        "                                   dev:<character device name>\n"
        "                                   jdwp:<process pid> (remote only)\n"
        "  adb forward --no-rebind <local> <remote>\n"
        "                               - same as 'adb forward <local> <remote>' but fails\n"
        "                                 if <local> is already forwarded\n"
        "  adb forward --remove <local> - remove a specific forward socket connection\n"
        "  adb forward --remove-all     - remove all forward socket connections\n"
        "  adb reverse --list           - list all reverse socket connections from device\n"
        "  adb reverse <remote> <local> - reverse socket connections\n"
        "                                 reverse specs are one of:\n"
        "                                   tcp:<port>\n"
        "                                   localabstract:<unix domain socket name>\n"
        "                                   localreserved:<unix domain socket name>\n"
        "                                   localfilesystem:<unix domain socket name>\n"
        "  adb reverse --norebind <remote> <local>\n"
        "                               - same as 'adb reverse <remote> <local>' but fails\n"
        "                                 if <remote> is already reversed.\n"
        "  adb reverse --remove <remote>\n"
        "                               - remove a specific reversed socket connection\n"
        "  adb reverse --remove-all     - remove all reversed socket connections from device\n"
        "  adb jdwp                     - list PIDs of processes hosting a JDWP transport\n"
        "  adb install [-lrtsdg] <file>\n"
        "                               - push this package file to the device and install it\n"
        "                                 (-l: forward lock application)\n"
        "                                 (-r: replace existing application)\n"
        "                                 (-t: allow test packages)\n"
        "                                 (-s: install application on sdcard)\n"
        "                                 (-d: allow version code downgrade)\n"
        "                                 (-g: grant all runtime permissions)\n"
        "  adb install-multiple [-lrtsdpg] <file...>\n"
        "                               - push this package file to the device and install it\n"
        "                                 (-l: forward lock application)\n"
        "                                 (-r: replace existing application)\n"
        "                                 (-t: allow test packages)\n"
        "                                 (-s: install application on sdcard)\n"
        "                                 (-d: allow version code downgrade)\n"
        "                                 (-p: partial application install)\n"
        "                                 (-g: grant all runtime permissions)\n"
        "  adb uninstall [-k] <package> - remove this app package from the device\n"
        "                                 ('-k' means keep the data and cache directories)\n"
        "  adb bugreport                - return all information from the device\n"
        "                                 that should be included in a bug report.\n"
        "\n"
        "  adb backup [-f <file>] [-apk|-noapk] [-obb|-noobb] [-shared|-noshared] [-all] [-system|-nosystem] [<packages...>]\n"
        "                               - write an archive of the device's data to <file>.\n"
        "                                 If no -f option is supplied then the data is written\n"
        "                                 to \"backup.ab\" in the current directory.\n"
        "                                 (-apk|-noapk enable/disable backup of the .apks themselves\n"
        "                                    in the archive; the default is noapk.)\n"
        "                                 (-obb|-noobb enable/disable backup of any installed apk expansion\n"
        "                                    (aka .obb) files associated with each application; the default\n"
        "                                    is noobb.)\n"
        "                                 (-shared|-noshared enable/disable backup of the device's\n"
        "                                    shared storage / SD card contents; the default is noshared.)\n"
        "                                 (-all means to back up all installed applications)\n"
        "                                 (-system|-nosystem toggles whether -all automatically includes\n"
        "                                    system applications; the default is to include system apps)\n"
        "                                 (<packages...> is the list of applications to be backed up.  If\n"
        "                                    the -all or -shared flags are passed, then the package\n"
        "                                    list is optional.  Applications explicitly given on the\n"
        "                                    command line will be included even if -nosystem would\n"
        "                                    ordinarily cause them to be omitted.)\n"
        "\n"
        "  adb restore <file>           - restore device contents from the <file> backup archive\n"
        "\n"
        "  adb disable-verity           - disable dm-verity checking on USERDEBUG builds\n"
        "  adb enable-verity            - re-enable dm-verity checking on USERDEBUG builds\n"
        "  adb keygen <file>            - generate adb public/private key. The private key is stored in <file>,\n"
        "                                 and the public key is stored in <file>.pub. Any existing files\n"
        "                                 are overwritten.\n"
        "  adb help                     - show this help message\n"
        "  adb version                  - show version num\n"
        "\n"
        "scripting:\n"
        "  adb wait-for-device          - block until device is online\n"
        "  adb start-server             - ensure that there is a server running\n"
        "  adb kill-server              - kill the server if it is running\n"
        "  adb get-state                - prints: offline | bootloader | device\n"
        "  adb get-serialno             - prints: <serial-number>\n"
        "  adb get-devpath              - prints: <device-path>\n"
        "  adb remount                  - remounts the /system, /vendor (if present) and /oem (if present) partitions on the device read-write\n"
        "  adb reboot [bootloader|recovery]\n"
        "                               - reboots the device, optionally into the bootloader or recovery program.\n"
        "  adb reboot sideload          - reboots the device into the sideload mode in recovery program (adb root required).\n"
        "  adb reboot sideload-auto-reboot\n"
        "                               - reboots into the sideload mode, then reboots automatically after the sideload regardless of the result.\n"
        "  adb sideload <file>          - sideloads the given package\n"
        "  adb root                     - restarts the adbd daemon with root permissions\n"
        "  adb unroot                   - restarts the adbd daemon without root permissions\n"
        "  adb usb                      - restarts the adbd daemon listening on USB\n"
        "  adb tcpip <port>             - restarts the adbd daemon listening on TCP on the specified port\n"
        "\n"
        "networking:\n"
        "  adb ppp <tty> [parameters]   - Run PPP over USB.\n"
        " Note: you should not automatically start a PPP connection.\n"
        " <tty> refers to the tty for PPP stream. Eg. dev:/dev/omap_csmi_tty1\n"
        " [parameters] - Eg. defaultroute debug dump local notty usepeerdns\n"
        "\n"
        "adb sync notes: adb sync [ <directory> ]\n"
        "  <localdir> can be interpreted in several ways:\n"
        "\n"
        "  - If <directory> is not specified, /system, /vendor (if present), /oem (if present) and /data partitions will be updated.\n"
        "\n"
        "  - If it is \"system\", \"vendor\", \"oem\" or \"data\", only the corresponding partition\n"
        "    is updated.\n"
        "\n"
        "environment variables:\n"
        "  ADB_TRACE                    - Print debug information. A comma separated list of the following values\n"
        "                                 1 or all, adb, sockets, packets, rwx, usb, sync, sysdeps, transport, jdwp\n"
        "  ANDROID_SERIAL               - The serial number to connect to. -s takes priority over this if given.\n"
        "  ANDROID_LOG_TAGS             - When used with the logcat option, only these debug tags are printed.\n"
        );
}

static int usage() {
    help();
    return 1;
}

#if defined(_WIN32)

// Implemented in sysdeps_win32.cpp.
void stdin_raw_init(int fd);
void stdin_raw_restore(int fd);

#else
static termios g_saved_terminal_state;

static void stdin_raw_init(int fd) {
    if (tcgetattr(fd, &g_saved_terminal_state)) return;

    termios tio;
    if (tcgetattr(fd, &tio)) return;

    cfmakeraw(&tio);

    // No timeout but request at least one character per read.
    tio.c_cc[VTIME] = 0;
    tio.c_cc[VMIN] = 1;

    tcsetattr(fd, TCSAFLUSH, &tio);
}

static void stdin_raw_restore(int fd) {
    tcsetattr(fd, TCSAFLUSH, &g_saved_terminal_state);
}
#endif

static void read_and_dump(int fd) {
    while (fd >= 0) {
        D("read_and_dump(): pre adb_read(fd=%d)\n", fd);
        char buf[BUFSIZ];
        int len = adb_read(fd, buf, sizeof(buf));
        D("read_and_dump(): post adb_read(fd=%d): len=%d\n", fd, len);
        if (len <= 0) {
            break;
        }

        fwrite(buf, 1, len, stdout);
        fflush(stdout);
    }
}

static void read_status_line(int fd, char* buf, size_t count)
{
    count--;
    while (count > 0) {
        int len = adb_read(fd, buf, count);
        if (len <= 0) {
            break;
        }

        buf += len;
        count -= len;
    }
    *buf = '\0';
}

static void copy_to_file(int inFd, int outFd) {
    const size_t BUFSIZE = 32 * 1024;
    char* buf = (char*) malloc(BUFSIZE);
    if (buf == nullptr) fatal("couldn't allocate buffer for copy_to_file");
    int len;
    long total = 0;
#ifdef _WIN32
    int old_stdin_mode = -1;
    int old_stdout_mode = -1;
#endif

    D("copy_to_file(%d -> %d)\n", inFd, outFd);

    if (inFd == STDIN_FILENO) {
        stdin_raw_init(STDIN_FILENO);
#ifdef _WIN32
        old_stdin_mode = _setmode(STDIN_FILENO, _O_BINARY);
        if (old_stdin_mode == -1) {
            fatal_errno("could not set stdin to binary");
        }
#endif
    }

#ifdef _WIN32
    if (outFd == STDOUT_FILENO) {
        old_stdout_mode = _setmode(STDOUT_FILENO, _O_BINARY);
        if (old_stdout_mode == -1) {
            fatal_errno("could not set stdout to binary");
        }
    }
#endif

    while (true) {
        if (inFd == STDIN_FILENO) {
            len = unix_read(inFd, buf, BUFSIZE);
        } else {
            len = adb_read(inFd, buf, BUFSIZE);
        }
        if (len == 0) {
            D("copy_to_file() : read 0 bytes; exiting\n");
            break;
        }
        if (len < 0) {
            D("copy_to_file(): read failed: %s\n", strerror(errno));
            break;
        }
        if (outFd == STDOUT_FILENO) {
            fwrite(buf, 1, len, stdout);
            fflush(stdout);
        } else {
            adb_write(outFd, buf, len);
        }
        total += len;
    }

    if (inFd == STDIN_FILENO) {
        stdin_raw_restore(STDIN_FILENO);
#ifdef _WIN32
        if (_setmode(STDIN_FILENO, old_stdin_mode) == -1) {
            fatal_errno("could not restore stdin mode");
        }
#endif
    }

#ifdef _WIN32
    if (outFd == STDOUT_FILENO) {
        if (_setmode(STDOUT_FILENO, old_stdout_mode) == -1) {
            fatal_errno("could not restore stdout mode");
        }
    }
#endif

    D("copy_to_file() finished after %lu bytes\n", total);
    free(buf);
}

static void *stdin_read_thread(void *x)
{
    int fd, fdi;
    unsigned char buf[1024];
    int r, n;
    int state = 0;

    int *fds = (int*) x;
    fd = fds[0];
    fdi = fds[1];
    free(fds);

    adb_thread_setname("stdin reader");

    while (true) {
        /* fdi is really the client's stdin, so use read, not adb_read here */
        D("stdin_read_thread(): pre unix_read(fdi=%d,...)\n", fdi);
        r = unix_read(fdi, buf, 1024);
        D("stdin_read_thread(): post unix_read(fdi=%d,...)\n", fdi);
        if (r <= 0) break;
        for (n = 0; n < r; n++){
            switch(buf[n]) {
            case '\n':
                state = 1;
                break;
            case '\r':
                state = 1;
                break;
            case '~':
                if(state == 1) state++;
                break;
            case '.':
                if(state == 2) {
                    fprintf(stderr,"\n* disconnect *\n");
                    stdin_raw_restore(fdi);
                    exit(0);
                }
            default:
                state = 0;
            }
        }
        r = adb_write(fd, buf, r);
        if(r <= 0) {
            break;
        }
    }
    return 0;
}

static int interactive_shell() {
    int fdi;

    std::string error;
    int fd = adb_connect("shell:", &error);
    if (fd < 0) {
        fprintf(stderr,"error: %s\n", error.c_str());
        return 1;
    }
    fdi = 0; //dup(0);

    int* fds = reinterpret_cast<int*>(malloc(sizeof(int) * 2));
    if (fds == nullptr) {
        fprintf(stderr, "couldn't allocate fds array: %s\n", strerror(errno));
        return 1;
    }

    fds[0] = fd;
    fds[1] = fdi;

    stdin_raw_init(fdi);

    adb_thread_create(stdin_read_thread, fds);
    read_and_dump(fd);
    stdin_raw_restore(fdi);
    return 0;
}


static std::string format_host_command(const char* command, TransportType type, const char* serial) {
    if (serial) {
        return android::base::StringPrintf("host-serial:%s:%s", serial, command);
    }

    const char* prefix = "host";
    if (type == kTransportUsb) {
        prefix = "host-usb";
    } else if (type == kTransportLocal) {
        prefix = "host-local";
    }
    return android::base::StringPrintf("%s:%s", prefix, command);
}

static int adb_download_buffer(const char *service, const char *fn, const void* data, unsigned sz,
                               bool show_progress)
{
    std::string error;
    int fd = adb_connect(android::base::StringPrintf("%s:%d", service, sz), &error);
    if (fd < 0) {
        fprintf(stderr,"error: %s\n", error.c_str());
        return -1;
    }

    int opt = CHUNK_SIZE;
    opt = adb_setsockopt(fd, SOL_SOCKET, SO_SNDBUF, (const void *) &opt, sizeof(opt));

    unsigned total = sz;
    const uint8_t* ptr = reinterpret_cast<const uint8_t*>(data);

    if (show_progress) {
        const char* x = strrchr(service, ':');
        if (x) service = x + 1;
    }

    while (sz > 0) {
        unsigned xfer = (sz > CHUNK_SIZE) ? CHUNK_SIZE : sz;
        if (!WriteFdExactly(fd, ptr, xfer)) {
            std::string error;
            adb_status(fd, &error);
            fprintf(stderr,"* failed to write data '%s' *\n", error.c_str());
            return -1;
        }
        sz -= xfer;
        ptr += xfer;
        if (show_progress) {
            printf("sending: '%s' %4d%%    \r", fn, (int)(100LL - ((100LL * sz) / (total))));
            fflush(stdout);
        }
    }
    if (show_progress) {
        printf("\n");
    }

    if (!adb_status(fd, &error)) {
        fprintf(stderr,"* error response '%s' *\n", error.c_str());
        return -1;
    }

    adb_close(fd);
    return 0;
}

#define SIDELOAD_HOST_BLOCK_SIZE (CHUNK_SIZE)

/*
 * The sideload-host protocol serves the data in a file (given on the
 * command line) to the client, using a simple protocol:
 *
 * - The connect message includes the total number of bytes in the
 *   file and a block size chosen by us.
 *
 * - The other side sends the desired block number as eight decimal
 *   digits (eg "00000023" for block 23).  Blocks are numbered from
 *   zero.
 *
 * - We send back the data of the requested block.  The last block is
 *   likely to be partial; when the last block is requested we only
 *   send the part of the block that exists, it's not padded up to the
 *   block size.
 *
 * - When the other side sends "DONEDONE" instead of a block number,
 *   we hang up.
 */
static int adb_sideload_host(const char* fn) {
    unsigned sz;
    size_t xfer = 0;
    int status;
    int last_percent = -1;
    int opt = SIDELOAD_HOST_BLOCK_SIZE;

    printf("loading: '%s'", fn);
    fflush(stdout);
    uint8_t* data = reinterpret_cast<uint8_t*>(load_file(fn, &sz));
    if (data == 0) {
        printf("\n");
        fprintf(stderr, "* cannot read '%s' *\n", fn);
        return -1;
    }

    std::string service =
            android::base::StringPrintf("sideload-host:%d:%d", sz, SIDELOAD_HOST_BLOCK_SIZE);
    std::string error;
    int fd = adb_connect(service, &error);
    if (fd < 0) {
        // Try falling back to the older sideload method.  Maybe this
        // is an older device that doesn't support sideload-host.
        printf("\n");
        status = adb_download_buffer("sideload", fn, data, sz, true);
        goto done;
    }

    opt = adb_setsockopt(fd, SOL_SOCKET, SO_SNDBUF, (const void *) &opt, sizeof(opt));

    while (true) {
        char buf[9];
        if (!ReadFdExactly(fd, buf, 8)) {
            fprintf(stderr, "* failed to read command: %s\n", strerror(errno));
            status = -1;
            goto done;
        }
        buf[8] = '\0';

        if (strcmp("DONEDONE", buf) == 0) {
            status = 0;
            break;
        }

        int block = strtol(buf, NULL, 10);

        size_t offset = block * SIDELOAD_HOST_BLOCK_SIZE;
        if (offset >= sz) {
            fprintf(stderr, "* attempt to read block %d past end\n", block);
            status = -1;
            goto done;
        }
        uint8_t* start = data + offset;
        size_t offset_end = offset + SIDELOAD_HOST_BLOCK_SIZE;
        size_t to_write = SIDELOAD_HOST_BLOCK_SIZE;
        if (offset_end > sz) {
            to_write = sz - offset;
        }

        if(!WriteFdExactly(fd, start, to_write)) {
            adb_status(fd, &error);
            fprintf(stderr,"* failed to write data '%s' *\n", error.c_str());
            status = -1;
            goto done;
        }
        xfer += to_write;

        // For normal OTA packages, we expect to transfer every byte
        // twice, plus a bit of overhead (one read during
        // verification, one read of each byte for installation, plus
        // extra access to things like the zip central directory).
        // This estimate of the completion becomes 100% when we've
        // transferred ~2.13 (=100/47) times the package size.
        int percent = (int)(xfer * 47LL / (sz ? sz : 1));
        if (percent != last_percent) {
            printf("\rserving: '%s'  (~%d%%)    ", fn, percent);
            fflush(stdout);
            last_percent = percent;
        }
    }

    printf("\rTotal xfer: %.2fx%*s\n", (double)xfer / (sz ? sz : 1), (int)strlen(fn)+10, "");

  done:
    if (fd >= 0) adb_close(fd);
    free(data);
    return status;
}

/**
 * Run ppp in "notty" mode against a resource listed as the first parameter
 * eg:
 *
 * ppp dev:/dev/omap_csmi_tty0 <ppp options>
 *
 */
static int ppp(int argc, const char** argv) {
#if defined(_WIN32)
    fprintf(stderr, "error: adb %s not implemented on Win32\n", argv[0]);
    return -1;
#else
    if (argc < 2) {
        fprintf(stderr, "usage: adb %s <adb service name> [ppp opts]\n",
                argv[0]);

        return 1;
    }

    const char* adb_service_name = argv[1];
    std::string error;
    int fd = adb_connect(adb_service_name, &error);
    if (fd < 0) {
        fprintf(stderr,"Error: Could not open adb service: %s. Error: %s\n",
                adb_service_name, error.c_str());
        return 1;
    }

    pid_t pid = fork();

    if (pid < 0) {
        perror("from fork()");
        return 1;
    } else if (pid == 0) {
        int err;
        int i;
        const char **ppp_args;

        // copy args
        ppp_args = (const char **) alloca(sizeof(char *) * argc + 1);
        ppp_args[0] = "pppd";
        for (i = 2 ; i < argc ; i++) {
            //argv[2] and beyond become ppp_args[1] and beyond
            ppp_args[i - 1] = argv[i];
        }
        ppp_args[i-1] = NULL;

        // child side

        dup2(fd, STDIN_FILENO);
        dup2(fd, STDOUT_FILENO);
        adb_close(STDERR_FILENO);
        adb_close(fd);

        err = execvp("pppd", (char * const *)ppp_args);

        if (err < 0) {
            perror("execing pppd");
        }
        exit(-1);
    } else {
        // parent side

        adb_close(fd);
        return 0;
    }
#endif /* !defined(_WIN32) */
}

static bool wait_for_device(const char* service, TransportType t, const char* serial) {
    // Was the caller vague about what they'd like us to wait for?
    // If so, check they weren't more specific in their choice of transport type.
    if (strcmp(service, "wait-for-device") == 0) {
        if (t == kTransportUsb) {
            service = "wait-for-usb";
        } else if (t == kTransportLocal) {
            service = "wait-for-local";
        } else {
            service = "wait-for-any";
        }
    }

    std::string cmd = format_host_command(service, t, serial);
    return adb_command(cmd);
}

static int send_shell_command(TransportType transport_type, const char* serial,
                              const std::string& command) {
    int fd;
    while (true) {
        std::string error;
        fd = adb_connect(command, &error);
        if (fd >= 0) {
            break;
        }
        fprintf(stderr,"- waiting for device -\n");
        adb_sleep_ms(1000);
        wait_for_device("wait-for-device", transport_type, serial);
    }

    read_and_dump(fd);
    int rc = adb_close(fd);
    if (rc) {
        perror("close");
    }
    return rc;
}

static int logcat(TransportType transport, const char* serial, int argc, const char** argv) {
    char* log_tags = getenv("ANDROID_LOG_TAGS");
    std::string quoted = escape_arg(log_tags == nullptr ? "" : log_tags);

    std::string cmd = "shell:export ANDROID_LOG_TAGS=\"" + quoted + "\"; exec logcat";

    if (!strcmp(argv[0], "longcat")) {
        cmd += " -v long";
    }

    --argc;
    ++argv;
    while (argc-- > 0) {
        cmd += " " + escape_arg(*argv++);
    }

    return send_shell_command(transport, serial, cmd);
}

<<<<<<< HEAD
=======
static int mkdirs(const char *path)
{
    std::string holder(path);

    int ret;
    char *x = &holder[1];

    for(;;) {
        x = adb_dirstart(x);
        if(x == 0) return 0;
        *x = 0;
        ret = adb_mkdir(path, 0775);
        *x = OS_PATH_SEPARATOR;
        if((ret < 0) && (errno != EEXIST)) {
            return ret;
        }
        x++;
    }
    return 0;
}

>>>>>>> 46603db5
static int backup(int argc, const char** argv) {
    const char* filename = "backup.ab";

    /* find, extract, and use any -f argument */
    for (int i = 1; i < argc; i++) {
        if (!strcmp("-f", argv[i])) {
            if (i == argc-1) {
                fprintf(stderr, "adb: -f passed with no filename\n");
                return usage();
            }
            filename = argv[i+1];
            for (int j = i+2; j <= argc; ) {
                argv[i++] = argv[j++];
            }
            argc -= 2;
            argv[argc] = NULL;
        }
    }

    /* bare "adb backup" or "adb backup -f filename" are not valid invocations */
    if (argc < 2) return usage();

    adb_unlink(filename);
    mkdirs(filename);
    int outFd = adb_creat(filename, 0640);
    if (outFd < 0) {
        fprintf(stderr, "adb: unable to open file %s\n", filename);
        return -1;
    }

    std::string cmd = "backup:";
    --argc;
    ++argv;
    while (argc-- > 0) {
        cmd += " " + escape_arg(*argv++);
    }

    D("backup. filename=%s cmd=%s\n", filename, cmd.c_str());
    std::string error;
    int fd = adb_connect(cmd, &error);
    if (fd < 0) {
        fprintf(stderr, "adb: unable to connect for backup: %s\n", error.c_str());
        adb_close(outFd);
        return -1;
    }

    printf("Now unlock your device and confirm the backup operation.\n");
    copy_to_file(fd, outFd);

    adb_close(fd);
    adb_close(outFd);
    return 0;
}

static int restore(int argc, const char** argv) {
    if (argc != 2) return usage();

    const char* filename = argv[1];
    int tarFd = adb_open(filename, O_RDONLY);
    if (tarFd < 0) {
        fprintf(stderr, "adb: unable to open file %s: %s\n", filename, strerror(errno));
        return -1;
    }

    std::string error;
    int fd = adb_connect("restore:", &error);
    if (fd < 0) {
        fprintf(stderr, "adb: unable to connect for restore: %s\n", error.c_str());
        adb_close(tarFd);
        return -1;
    }

    printf("Now unlock your device and confirm the restore operation.\n");
    copy_to_file(tarFd, fd);

    adb_close(fd);
    adb_close(tarFd);
    return 0;
}

/* <hint> may be:
 * - A simple product name
 *   e.g., "sooner"
 * - A relative path from the CWD to the ANDROID_PRODUCT_OUT dir
 *   e.g., "out/target/product/sooner"
 * - An absolute path to the PRODUCT_OUT dir
 *   e.g., "/src/device/out/target/product/sooner"
 *
 * Given <hint>, try to construct an absolute path to the
 * ANDROID_PRODUCT_OUT dir.
 */
static std::string find_product_out_path(const std::string& hint) {
    if (hint.empty()) {
        return "";
    }

    // If it's already absolute, don't bother doing any work.
    if (adb_is_absolute_host_path(hint.c_str())) {
        return hint;
    }

    // If there are any slashes in it, assume it's a relative path;
    // make it absolute.
    if (hint.find_first_of(OS_PATH_SEPARATORS) != std::string::npos) {
        std::string cwd;
        if (!getcwd(&cwd)) {
            fprintf(stderr, "adb: getcwd failed: %s\n", strerror(errno));
            return "";
        }
        return android::base::StringPrintf("%s%c%s", cwd.c_str(), OS_PATH_SEPARATOR, hint.c_str());
    }

    // It's a string without any slashes.  Try to do something with it.
    //
    // Try to find the root of the build tree, and build a PRODUCT_OUT
    // path from there.
    char* top = getenv("ANDROID_BUILD_TOP");
    if (top == nullptr) {
        fprintf(stderr, "adb: ANDROID_BUILD_TOP not set!\n");
        return "";
    }

    std::string path = top;
    path += OS_PATH_SEPARATOR_STR;
    path += "out";
    path += OS_PATH_SEPARATOR_STR;
    path += "target";
    path += OS_PATH_SEPARATOR_STR;
    path += "product";
    path += OS_PATH_SEPARATOR_STR;
    path += hint;
    if (!directory_exists(path)) {
        fprintf(stderr, "adb: Couldn't find a product dir based on -p %s; "
                        "\"%s\" doesn't exist\n", hint.c_str(), path.c_str());
        return "";
    }
    return path;
}

static void parse_push_pull_args(const char **arg, int narg, char const **path1,
                                 char const **path2, bool* show_progress,
                                 int *copy_attrs) {
    *show_progress = false;
    *copy_attrs = 0;

    while (narg > 0) {
        if (!strcmp(*arg, "-p")) {
            *show_progress = true;
        } else if (!strcmp(*arg, "-a")) {
            *copy_attrs = 1;
        } else {
            break;
        }
        ++arg;
        --narg;
    }

    if (narg > 0) {
        *path1 = *arg;
        ++arg;
        --narg;
    }

    if (narg > 0) {
        *path2 = *arg;
    }
}

static int adb_connect_command(const std::string& command) {
    std::string error;
    int fd = adb_connect(command, &error);
    if (fd < 0) {
        fprintf(stderr, "error: %s\n", error.c_str());
        return 1;
    }
    read_and_dump(fd);
    adb_close(fd);
    return 0;
}

static int adb_query_command(const std::string& command) {
    std::string result;
    std::string error;
    if (!adb_query(command, &result, &error)) {
        fprintf(stderr, "error: %s\n", error.c_str());
        return 1;
    }
    printf("%s\n", result.c_str());
    return 0;
}

int adb_commandline(int argc, const char **argv) {
    int no_daemon = 0;
    int is_daemon = 0;
    int is_server = 0;
    int r;
    TransportType transport_type = kTransportAny;
    int ack_reply_fd = -1;

    // If defined, this should be an absolute path to
    // the directory containing all of the various system images
    // for a particular product.  If not defined, and the adb
    // command requires this information, then the user must
    // specify the path using "-p".
    char* ANDROID_PRODUCT_OUT = getenv("ANDROID_PRODUCT_OUT");
    if (ANDROID_PRODUCT_OUT != nullptr) {
        gProductOutPath = ANDROID_PRODUCT_OUT;
    }
    // TODO: also try TARGET_PRODUCT/TARGET_DEVICE as a hint

    const char* serial = getenv("ANDROID_SERIAL");

    /* Validate and assign the server port */
    const char* server_port_str = getenv("ANDROID_ADB_SERVER_PORT");
    int server_port = DEFAULT_ADB_PORT;
    if (server_port_str && strlen(server_port_str) > 0) {
        server_port = strtol(server_port_str, nullptr, 0);
        if (server_port <= 0 || server_port > 65535) {
            fprintf(stderr,
                    "adb: Env var ANDROID_ADB_SERVER_PORT must be a positive number less than 65536. Got \"%s\"\n",
                    server_port_str);
            return usage();
        }
    }

    /* modifiers and flags */
    while (argc > 0) {
        if (!strcmp(argv[0],"server")) {
            is_server = 1;
        } else if (!strcmp(argv[0],"nodaemon")) {
            no_daemon = 1;
        } else if (!strcmp(argv[0], "fork-server")) {
            /* this is a special flag used only when the ADB client launches the ADB Server */
            is_daemon = 1;
        } else if (!strcmp(argv[0], "--reply-fd")) {
            if (argc < 2) return usage();
            const char* reply_fd_str = argv[1];
            argc--;
            argv++;
            ack_reply_fd = strtol(reply_fd_str, nullptr, 10);
#ifdef _WIN32
            const HANDLE ack_reply_handle = cast_int_to_handle(ack_reply_fd);
            if ((GetStdHandle(STD_INPUT_HANDLE) == ack_reply_handle) ||
                (GetStdHandle(STD_OUTPUT_HANDLE) == ack_reply_handle) ||
                (GetStdHandle(STD_ERROR_HANDLE) == ack_reply_handle)) {
#else
            if (ack_reply_fd <= 2) { // Disallow stdin, stdout, and stderr.
#endif
                fprintf(stderr, "adb: invalid reply fd \"%s\"\n", reply_fd_str);
                return usage();
            }
        } else if (!strncmp(argv[0], "-p", 2)) {
            const char* product = nullptr;
            if (argv[0][2] == '\0') {
                if (argc < 2) return usage();
                product = argv[1];
                argc--;
                argv++;
            } else {
                product = argv[0] + 2;
            }
            gProductOutPath = find_product_out_path(product);
            if (gProductOutPath.empty()) {
                fprintf(stderr, "adb: could not resolve \"-p %s\"\n", product);
                return usage();
            }
        } else if (argv[0][0]=='-' && argv[0][1]=='s') {
            if (isdigit(argv[0][2])) {
                serial = argv[0] + 2;
            } else {
                if (argc < 2 || argv[0][2] != '\0') return usage();
                serial = argv[1];
                argc--;
                argv++;
            }
        } else if (!strcmp(argv[0],"-d")) {
            transport_type = kTransportUsb;
        } else if (!strcmp(argv[0],"-e")) {
            transport_type = kTransportLocal;
        } else if (!strcmp(argv[0],"-a")) {
            gListenAll = 1;
        } else if (!strncmp(argv[0], "-H", 2)) {
            const char *hostname = NULL;
            if (argv[0][2] == '\0') {
                if (argc < 2) return usage();
                hostname = argv[1];
                argc--;
                argv++;
            } else {
                hostname = argv[0] + 2;
            }
            adb_set_tcp_name(hostname);

        } else if (!strncmp(argv[0], "-P", 2)) {
            if (argv[0][2] == '\0') {
                if (argc < 2) return usage();
                server_port_str = argv[1];
                argc--;
                argv++;
            } else {
                server_port_str = argv[0] + 2;
            }
            if (strlen(server_port_str) > 0) {
                server_port = (int) strtol(server_port_str, NULL, 0);
                if (server_port <= 0 || server_port > 65535) {
                    fprintf(stderr,
                            "adb: port number must be a positive number less than 65536. Got \"%s\"\n",
                            server_port_str);
                    return usage();
                }
            } else {
                fprintf(stderr,
                "adb: port number must be a positive number less than 65536. Got empty string.\n");
                return usage();
            }
        } else {
                /* out of recognized modifiers and flags */
            break;
        }
        argc--;
        argv++;
    }

    adb_set_transport(transport_type, serial);
    adb_set_tcp_specifics(server_port);

    if (is_server) {
        if (no_daemon || is_daemon) {
            if (is_daemon && (ack_reply_fd == -1)) {
                fprintf(stderr, "reply fd for adb server to client communication not specified.\n");
                return usage();
            }
            r = adb_main(is_daemon, server_port, ack_reply_fd);
        } else {
            r = launch_server(server_port);
        }
        if (r) {
            fprintf(stderr,"* could not start server *\n");
        }
        return r;
    }

    if (argc == 0) {
        return usage();
    }

    /* handle wait-for-* prefix */
    if (!strncmp(argv[0], "wait-for-", strlen("wait-for-"))) {
        const char* service = argv[0];

        if (!wait_for_device(service, transport_type, serial)) {
            return 1;
        }

        // Allow a command to be run after wait-for-device,
        // e.g. 'adb wait-for-device shell'.
        if (argc == 1) {
            return 0;
        }

        /* Fall through */
        argc--;
        argv++;
    }

    /* adb_connect() commands */
    if (!strcmp(argv[0], "devices")) {
        const char *listopt;
        if (argc < 2) {
            listopt = "";
        } else if (argc == 2 && !strcmp(argv[1], "-l")) {
            listopt = argv[1];
        } else {
            fprintf(stderr, "Usage: adb devices [-l]\n");
            return 1;
        }

        std::string query = android::base::StringPrintf("host:%s%s", argv[0], listopt);
        printf("List of devices attached\n");
        return adb_query_command(query);
    }
    else if (!strcmp(argv[0], "connect")) {
        if (argc != 2) {
            fprintf(stderr, "Usage: adb connect <host>[:<port>]\n");
            return 1;
        }

        std::string query = android::base::StringPrintf("host:connect:%s", argv[1]);
        return adb_query_command(query);
    }
    else if (!strcmp(argv[0], "disconnect")) {
        if (argc > 2) {
            fprintf(stderr, "Usage: adb disconnect [<host>[:<port>]]\n");
            return 1;
        }

        std::string query = android::base::StringPrintf("host:disconnect:%s",
                                                        (argc == 2) ? argv[1] : "");
        return adb_query_command(query);
    }
    else if (!strcmp(argv[0], "emu")) {
        return adb_send_emulator_command(argc, argv, serial);
    }
    else if (!strcmp(argv[0], "shell") || !strcmp(argv[0], "hell")) {
        char h = (argv[0][0] == 'h');

        if (h) {
            printf("\x1b[41;33m");
            fflush(stdout);
        }

        if (argc < 2) {
            D("starting interactive shell\n");
            r = interactive_shell();
            if (h) {
                printf("\x1b[0m");
                fflush(stdout);
            }
            return r;
        }

        std::string cmd = "shell:";
        --argc;
        ++argv;
        while (argc-- > 0) {
            // We don't escape here, just like ssh(1). http://b/20564385.
            cmd += *argv++;
            if (*argv) cmd += " ";
        }

        while (true) {
            D("interactive shell loop. cmd=%s\n", cmd.c_str());
            std::string error;
            int fd = adb_connect(cmd, &error);
            int r;
            if (fd >= 0) {
                D("about to read_and_dump(fd=%d)\n", fd);
                read_and_dump(fd);
                D("read_and_dump() done.\n");
                adb_close(fd);
                r = 0;
            } else {
                fprintf(stderr,"error: %s\n", error.c_str());
                r = -1;
            }

            if (h) {
                printf("\x1b[0m");
                fflush(stdout);
            }
            D("interactive shell loop. return r=%d\n", r);
            return r;
        }
    }
    else if (!strcmp(argv[0], "exec-in") || !strcmp(argv[0], "exec-out")) {
        int exec_in = !strcmp(argv[0], "exec-in");

        std::string cmd = "exec:";
        cmd += argv[1];
        argc -= 2;
        argv += 2;
        while (argc-- > 0) {
            cmd += " " + escape_arg(*argv++);
        }

        std::string error;
        int fd = adb_connect(cmd, &error);
        if (fd < 0) {
            fprintf(stderr, "error: %s\n", error.c_str());
            return -1;
        }

        if (exec_in) {
            copy_to_file(STDIN_FILENO, fd);
        } else {
            copy_to_file(fd, STDOUT_FILENO);
        }

        adb_close(fd);
        return 0;
    }
    else if (!strcmp(argv[0], "kill-server")) {
        std::string error;
        int fd = _adb_connect("host:kill", &error);
        if (fd == -2) {
            // Failed to make network connection to server. Don't output the
            // network error since that is expected.
            fprintf(stderr,"* server not running *\n");
            // Successful exit code because the server is already "killed".
            return 0;
        } else if (fd == -1) {
            // Some other error.
            fprintf(stderr, "error: %s\n", error.c_str());
            return 1;
        } else {
            // Successfully connected, kill command sent, okay status came back.
            // Server should exit() in a moment, if not already.
            adb_close(fd);
            return 0;
        }
    }
    else if (!strcmp(argv[0], "sideload")) {
        if (argc != 2) return usage();
        if (adb_sideload_host(argv[1])) {
            return 1;
        } else {
            return 0;
        }
    }
    else if (!strcmp(argv[0], "tcpip") && argc > 1) {
        return adb_connect_command(android::base::StringPrintf("tcpip:%s", argv[1]));
    }
    else if (!strcmp(argv[0], "remount") ||
             !strcmp(argv[0], "reboot") ||
             !strcmp(argv[0], "reboot-bootloader") ||
             !strcmp(argv[0], "usb") ||
             !strcmp(argv[0], "root") ||
             !strcmp(argv[0], "unroot") ||
             !strcmp(argv[0], "disable-verity") ||
             !strcmp(argv[0], "enable-verity")) {
        std::string command;
        if (!strcmp(argv[0], "reboot-bootloader")) {
            command = "reboot:bootloader";
        } else if (argc > 1) {
            command = android::base::StringPrintf("%s:%s", argv[0], argv[1]);
        } else {
            command = android::base::StringPrintf("%s:", argv[0]);
        }
        return adb_connect_command(command);
    }
    else if (!strcmp(argv[0], "bugreport")) {
        if (argc != 1) return usage();
        return send_shell_command(transport_type, serial, "shell:bugreport");
    }
    else if (!strcmp(argv[0], "forward") || !strcmp(argv[0], "reverse")) {
        bool reverse = !strcmp(argv[0], "reverse");
        ++argv;
        --argc;
        if (argc < 1) return usage();

        // Determine the <host-prefix> for this command.
        std::string host_prefix;
        if (reverse) {
            host_prefix = "reverse";
        } else {
            if (serial) {
                host_prefix = android::base::StringPrintf("host-serial:%s", serial);
            } else if (transport_type == kTransportUsb) {
                host_prefix = "host-usb";
            } else if (transport_type == kTransportLocal) {
                host_prefix = "host-local";
            } else {
                host_prefix = "host";
            }
        }

        std::string cmd;
        if (strcmp(argv[0], "--list") == 0) {
            if (argc != 1) return usage();
            return adb_query_command(host_prefix + ":list-forward");
        } else if (strcmp(argv[0], "--remove-all") == 0) {
            if (argc != 1) return usage();
            cmd = host_prefix + ":killforward-all";
        } else if (strcmp(argv[0], "--remove") == 0) {
            // forward --remove <local>
            if (argc != 2) return usage();
            cmd = host_prefix + ":killforward:" + argv[1];
        } else if (strcmp(argv[0], "--no-rebind") == 0) {
            // forward --no-rebind <local> <remote>
            if (argc != 3) return usage();
            cmd = host_prefix + ":forward:norebind:" + argv[1] + ";" + argv[2];
        } else {
            // forward <local> <remote>
            if (argc != 2) return usage();
            cmd = host_prefix + ":forward:" + argv[0] + ";" + argv[1];
        }

        return adb_command(cmd) ? 0 : 1;
    }
    /* do_sync_*() commands */
    else if (!strcmp(argv[0], "ls")) {
        if (argc != 2) return usage();
        return do_sync_ls(argv[1]) ? 0 : 1;
    }
    else if (!strcmp(argv[0], "push")) {
        bool show_progress = false;
        int copy_attrs = 0;
        const char* lpath = NULL, *rpath = NULL;

        parse_push_pull_args(&argv[1], argc - 1, &lpath, &rpath, &show_progress, &copy_attrs);
        if (!lpath || !rpath || copy_attrs != 0) return usage();
        return do_sync_push(lpath, rpath, show_progress) ? 0 : 1;
    }
    else if (!strcmp(argv[0], "pull")) {
        bool show_progress = false;
        int copy_attrs = 0;
        const char* rpath = NULL, *lpath = ".";

        parse_push_pull_args(&argv[1], argc - 1, &rpath, &lpath, &show_progress, &copy_attrs);
        if (!rpath) return usage();
        return do_sync_pull(rpath, lpath, show_progress, copy_attrs) ? 0 : 1;
    }
    else if (!strcmp(argv[0], "install")) {
        if (argc < 2) return usage();
        return install_app(transport_type, serial, argc, argv);
    }
    else if (!strcmp(argv[0], "install-multiple")) {
        if (argc < 2) return usage();
        return install_multiple_app(transport_type, serial, argc, argv);
    }
    else if (!strcmp(argv[0], "uninstall")) {
        if (argc < 2) return usage();
        return uninstall_app(transport_type, serial, argc, argv);
    }
    else if (!strcmp(argv[0], "sync")) {
        std::string src;
        bool list_only = false;
        if (argc < 2) {
            // No local path was specified.
            src = "";
        } else if (argc >= 2 && strcmp(argv[1], "-l") == 0) {
            list_only = true;
            if (argc == 3) {
                src = argv[2];
            } else {
                src = "";
            }
        } else if (argc == 2) {
            // A local path or "android"/"data" arg was specified.
            src = argv[1];
        } else {
            return usage();
        }

        if (src != "" &&
            src != "system" && src != "data" && src != "vendor" && src != "oem") {
            return usage();
        }

        std::string system_src_path = product_file("system");
        std::string data_src_path = product_file("data");
        std::string vendor_src_path = product_file("vendor");
        std::string oem_src_path = product_file("oem");

        bool okay = true;
        if (okay && (src.empty() || src == "system")) {
            okay = do_sync_sync(system_src_path, "/system", list_only);
        }
        if (okay && (src.empty() || src == "vendor") && directory_exists(vendor_src_path)) {
            okay = do_sync_sync(vendor_src_path, "/vendor", list_only);
        }
        if (okay && (src.empty() || src == "oem") && directory_exists(oem_src_path)) {
            okay = do_sync_sync(oem_src_path, "/oem", list_only);
        }
        if (okay && (src.empty() || src == "data")) {
            okay = do_sync_sync(data_src_path, "/data", list_only);
        }
        return okay ? 0 : 1;
    }
    /* passthrough commands */
    else if (!strcmp(argv[0],"get-state") ||
        !strcmp(argv[0],"get-serialno") ||
        !strcmp(argv[0],"get-devpath"))
    {
        return adb_query_command(format_host_command(argv[0], transport_type, serial));
    }
    /* other commands */
    else if (!strcmp(argv[0],"logcat") || !strcmp(argv[0],"lolcat") || !strcmp(argv[0],"longcat")) {
        return logcat(transport_type, serial, argc, argv);
    }
    else if (!strcmp(argv[0],"ppp")) {
        return ppp(argc, argv);
    }
    else if (!strcmp(argv[0], "start-server")) {
        std::string error;
        const int result = adb_connect("host:start-server", &error);
        if (result < 0) {
            fprintf(stderr, "error: %s\n", error.c_str());
        }
        return result;
    }
    else if (!strcmp(argv[0], "backup")) {
        return backup(argc, argv);
    }
    else if (!strcmp(argv[0], "restore")) {
        return restore(argc, argv);
    }
    else if (!strcmp(argv[0], "keygen")) {
        if (argc < 2) return usage();
        return adb_auth_keygen(argv[1]);
    }
    else if (!strcmp(argv[0], "jdwp")) {
        return adb_connect_command("jdwp");
    }
    /* "adb /?" is a common idiom under Windows */
    else if (!strcmp(argv[0], "help") || !strcmp(argv[0], "/?")) {
        help();
        return 0;
    }
    else if (!strcmp(argv[0], "version")) {
        fprintf(stdout, "%s", adb_version().c_str());
        return 0;
    }
    else if (!strcmp(argv[0], "features")) {
        return adb_query_command("host:features");
    }

    usage();
    return 1;
}

static int pm_command(TransportType transport, const char* serial, int argc, const char** argv) {
    std::string cmd = "shell:pm";

    while (argc-- > 0) {
        cmd += " " + escape_arg(*argv++);
    }

    return send_shell_command(transport, serial, cmd);
}

static int uninstall_app(TransportType transport, const char* serial, int argc, const char** argv) {
    /* if the user choose the -k option, we refuse to do it until devices are
       out with the option to uninstall the remaining data somehow (adb/ui) */
    if (argc == 3 && strcmp(argv[1], "-k") == 0)
    {
        printf(
            "The -k option uninstalls the application while retaining the data/cache.\n"
            "At the moment, there is no way to remove the remaining data.\n"
            "You will have to reinstall the application with the same signature, and fully uninstall it.\n"
            "If you truly wish to continue, execute 'adb shell pm uninstall -k %s'\n", argv[2]);
        return -1;
    }

    /* 'adb uninstall' takes the same arguments as 'pm uninstall' on device */
    return pm_command(transport, serial, argc, argv);
}

static int delete_file(TransportType transport, const char* serial, const std::string& filename) {
    std::string cmd = "shell:rm -f " + escape_arg(filename);
    return send_shell_command(transport, serial, cmd);
}

static int install_app(TransportType transport, const char* serial, int argc, const char** argv) {
    static const char *const DATA_DEST = "/data/local/tmp/%s";
    static const char *const SD_DEST = "/sdcard/tmp/%s";
    const char* where = DATA_DEST;
    int i;
    struct stat sb;

    for (i = 1; i < argc; i++) {
        if (!strcmp(argv[i], "-s")) {
            where = SD_DEST;
        }
    }

    // Find last APK argument.
    // All other arguments passed through verbatim.
    int last_apk = -1;
    for (i = argc - 1; i >= 0; i--) {
        const char* file = argv[i];
        const char* dot = strrchr(file, '.');
        if (dot && !strcasecmp(dot, ".apk")) {
            if (stat(file, &sb) == -1 || !S_ISREG(sb.st_mode)) {
                fprintf(stderr, "Invalid APK file: %s\n", file);
                return -1;
            }

            last_apk = i;
            break;
        }
    }

    if (last_apk == -1) {
        fprintf(stderr, "Missing APK file\n");
        return -1;
    }

    int result = -1;
    const char* apk_file = argv[last_apk];
    std::string apk_dest = android::base::StringPrintf(where, adb_basename(apk_file).c_str());
    if (!do_sync_push(apk_file, apk_dest.c_str(), false)) goto cleanup_apk;
    argv[last_apk] = apk_dest.c_str(); /* destination name, not source location */
    result = pm_command(transport, serial, argc, argv);

cleanup_apk:
    delete_file(transport, serial, apk_dest);
    return result;
}

static int install_multiple_app(TransportType transport, const char* serial, int argc,
                                const char** argv)
{
    int i;
    struct stat sb;
    uint64_t total_size = 0;

    // Find all APK arguments starting at end.
    // All other arguments passed through verbatim.
    int first_apk = -1;
    for (i = argc - 1; i >= 0; i--) {
        const char* file = argv[i];
        const char* dot = strrchr(file, '.');
        if (dot && !strcasecmp(dot, ".apk")) {
            if (stat(file, &sb) == -1 || !S_ISREG(sb.st_mode)) {
                fprintf(stderr, "Invalid APK file: %s\n", file);
                return -1;
            }

            total_size += sb.st_size;
            first_apk = i;
        } else {
            break;
        }
    }

    if (first_apk == -1) {
        fprintf(stderr, "Missing APK file\n");
        return 1;
    }

    std::string cmd = android::base::StringPrintf("exec:pm install-create -S %" PRIu64, total_size);
    for (i = 1; i < first_apk; i++) {
        cmd += " " + escape_arg(argv[i]);
    }

    // Create install session
    std::string error;
    int fd = adb_connect(cmd, &error);
    if (fd < 0) {
        fprintf(stderr, "Connect error for create: %s\n", error.c_str());
        return -1;
    }
    char buf[BUFSIZ];
    read_status_line(fd, buf, sizeof(buf));
    adb_close(fd);

    int session_id = -1;
    if (!strncmp("Success", buf, 7)) {
        char* start = strrchr(buf, '[');
        char* end = strrchr(buf, ']');
        if (start && end) {
            *end = '\0';
            session_id = strtol(start + 1, NULL, 10);
        }
    }
    if (session_id < 0) {
        fprintf(stderr, "Failed to create session\n");
        fputs(buf, stderr);
        return -1;
    }

    // Valid session, now stream the APKs
    int success = 1;
    for (i = first_apk; i < argc; i++) {
        const char* file = argv[i];
        if (stat(file, &sb) == -1) {
            fprintf(stderr, "Failed to stat %s\n", file);
            success = 0;
            goto finalize_session;
        }

        std::string cmd = android::base::StringPrintf(
                "exec:pm install-write -S %" PRIu64 " %d %d_%s -",
                static_cast<uint64_t>(sb.st_size), session_id, i, adb_basename(file).c_str());

        int localFd = adb_open(file, O_RDONLY);
        if (localFd < 0) {
            fprintf(stderr, "Failed to open %s: %s\n", file, strerror(errno));
            success = 0;
            goto finalize_session;
        }

        std::string error;
        int remoteFd = adb_connect(cmd, &error);
        if (remoteFd < 0) {
            fprintf(stderr, "Connect error for write: %s\n", error.c_str());
            adb_close(localFd);
            success = 0;
            goto finalize_session;
        }

        copy_to_file(localFd, remoteFd);
        read_status_line(remoteFd, buf, sizeof(buf));

        adb_close(localFd);
        adb_close(remoteFd);

        if (strncmp("Success", buf, 7)) {
            fprintf(stderr, "Failed to write %s\n", file);
            fputs(buf, stderr);
            success = 0;
            goto finalize_session;
        }
    }

finalize_session:
    // Commit session if we streamed everything okay; otherwise abandon
    std::string service =
            android::base::StringPrintf("exec:pm install-%s %d",
                                        success ? "commit" : "abandon", session_id);
    fd = adb_connect(service, &error);
    if (fd < 0) {
        fprintf(stderr, "Connect error for finalize: %s\n", error.c_str());
        return -1;
    }
    read_status_line(fd, buf, sizeof(buf));
    adb_close(fd);

    if (!strncmp("Success", buf, 7)) {
        fputs(buf, stderr);
        return 0;
    } else {
        fprintf(stderr, "Failed to finalize session\n");
        fputs(buf, stderr);
        return -1;
    }
}<|MERGE_RESOLUTION|>--- conflicted
+++ resolved
@@ -748,30 +748,6 @@
     return send_shell_command(transport, serial, cmd);
 }
 
-<<<<<<< HEAD
-=======
-static int mkdirs(const char *path)
-{
-    std::string holder(path);
-
-    int ret;
-    char *x = &holder[1];
-
-    for(;;) {
-        x = adb_dirstart(x);
-        if(x == 0) return 0;
-        *x = 0;
-        ret = adb_mkdir(path, 0775);
-        *x = OS_PATH_SEPARATOR;
-        if((ret < 0) && (errno != EEXIST)) {
-            return ret;
-        }
-        x++;
-    }
-    return 0;
-}
-
->>>>>>> 46603db5
 static int backup(int argc, const char** argv) {
     const char* filename = "backup.ab";
 
