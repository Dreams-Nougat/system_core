/*
 * Copyright (C) 2008 The Android Open Source Project
 * All rights reserved.
 *
 * Redistribution and use in source and binary forms, with or without
 * modification, are permitted provided that the following conditions
 * are met:
 *  * Redistributions of source code must retain the above copyright
 *    notice, this list of conditions and the following disclaimer.
 *  * Redistributions in binary form must reproduce the above copyright
 *    notice, this list of conditions and the following disclaimer in
 *    the documentation and/or other materials provided with the 
 *    distribution.
 *
 * THIS SOFTWARE IS PROVIDED BY THE COPYRIGHT HOLDERS AND CONTRIBUTORS
 * "AS IS" AND ANY EXPRESS OR IMPLIED WARRANTIES, INCLUDING, BUT NOT
 * LIMITED TO, THE IMPLIED WARRANTIES OF MERCHANTABILITY AND FITNESS
 * FOR A PARTICULAR PURPOSE ARE DISCLAIMED. IN NO EVENT SHALL THE
 * COPYRIGHT OWNER OR CONTRIBUTORS BE LIABLE FOR ANY DIRECT, INDIRECT,
 * INCIDENTAL, SPECIAL, EXEMPLARY, OR CONSEQUENTIAL DAMAGES (INCLUDING,
 * BUT NOT LIMITED TO, PROCUREMENT OF SUBSTITUTE GOODS OR SERVICES; LOSS
 * OF USE, DATA, OR PROFITS; OR BUSINESS INTERRUPTION) HOWEVER CAUSED 
 * AND ON ANY THEORY OF LIABILITY, WHETHER IN CONTRACT, STRICT LIABILITY,
 * OR TORT (INCLUDING NEGLIGENCE OR OTHERWISE) ARISING IN ANY WAY OUT
 * OF THE USE OF THIS SOFTWARE, EVEN IF ADVISED OF THE POSSIBILITY OF
 * SUCH DAMAGE.
 */

#include <stdio.h>
#include <stdlib.h>
#include <stdarg.h>
#include <string.h>
#include <errno.h>
#include <fcntl.h>
#include <unistd.h>
#include <limits.h>
#include <ctype.h>

#include <sys/time.h>
#include <bootimg.h>
#include <zipfile/zipfile.h>

#include "fastboot.h"

static usb_handle *usb = NULL;
static const char *serial = NULL;
static const char *product = NULL;
static const char *cmdline = NULL;
static int wipe_data = 0;
static unsigned short vendor_id = 0;

void die(const char *fmt, ...)
{
    va_list ap;
    va_start(ap, fmt);
    fprintf(stderr,"error: ");
    vfprintf(stderr, fmt, ap);
    fprintf(stderr,"\n");
    va_end(ap);
    exit(1);
}    

void get_my_path(char *path, size_t maxLen);

char *find_item(const char *item, const char *product)
{
    char *dir;
    char *fn;
    char path[PATH_MAX + 128] = {0};

    if (!strcmp(item,"boot")) {
        fn = "boot.img";
    } else if (!strcmp(item,"recovery")) {
        fn = "recovery.img";
    } else if (!strcmp(item,"system")) {
        fn = "system.img";
    } else if (!strcmp(item,"userdata")) {
        fn = "userdata.img";
    } else if (!strcmp(item,"info")) {
        fn = "android-info.txt";
    } else {
        fprintf(stderr,"unknown partition '%s'\n", item);
        return NULL;
    }

    if (product != NULL) {
        get_my_path(path, PATH_MAX);
	size_t pathLen = strlen(path);
	
        snprintf(path + pathLen, PATH_MAX + 128 - pathLen,
                "../../../target/product/%s/%s", product, fn);
		
        return strdup(path);
    }
        
    dir = getenv("ANDROID_PRODUCT_OUT");
    
    if ((dir == NULL) || (dir[0] == '\0')) {
        die("neither -p product specified nor ANDROID_PRODUCT_OUT set");
        return 0;
    }
    
    snprintf(path, PATH_MAX + 128, "%s/%s", dir, fn);
    
    return strdup(path);
}

#ifdef _WIN32
void *load_file(const char *fn, size_t *_sz);
#else
void *load_file(const char *fn, size_t *_sz)
{
    char *data = NULL;
    off_t sz = 0;
    
    int fd = open(fn, O_RDONLY);
    
    if (fd < 0)
	return 0;

    sz = lseek(fd, 0, SEEK_END);
    
    if (sz == (off_t)-1)
	goto oops;
    if (lseek(fd, 0, SEEK_SET) != 0)
	goto oops;

    data = (char *) malloc(sz);
    
    if (data == NULL)
	goto oops;
    if (read(fd, data, sz) != sz)
	goto oops;
	
    close(fd);

    if (_sz != NULL)
	*_sz = (size_t)sz;
    
    return data;

oops:
    close(fd);
    
    if (data != NULL)
	free(data);
    
    return NULL;
}
#endif

int match_fastboot(usb_ifc_info *info)
{
<<<<<<< HEAD
    if ((info->dev_vendor != 0x18d1) &&
        (info->dev_vendor != 0x0bb4))
    {
	return -1;
    }
    if (info->ifc_class != 0xff)
	return -1;
    if (info->ifc_subclass != 0x42)
	return -1;
    if (info->ifc_protocol != 0x03)
	return -1;
=======
    if(!(vendor_id && (info->dev_vendor == vendor_id)) &&
       (info->dev_vendor != 0x18d1) &&
       (info->dev_vendor != 0x0bb4)) return -1;
    if(info->ifc_class != 0xff) return -1;
    if(info->ifc_subclass != 0x42) return -1;
    if(info->ifc_protocol != 0x03) return -1;
>>>>>>> 038862e1
    // require matching serial number if a serial number is specified
    // at the command line with the -s option.
    if (serial && strcmp(serial, info->serial_number))
	return -1;
    
    return 0;
}

int list_devices_callback(usb_ifc_info *info)
{
    if (match_fastboot(info) == 0) {
        char *serial = info->serial_number;
	
        if (serial[0] == '\0') {
            serial = "????????????";
        }
        // output compatible with "adb devices"
        printf("%s\tfastboot\n", serial);
    }

    return -1;
}

usb_handle *open_device(void)
{
    static usb_handle *usb = NULL;
    int announce = 1;

    for(;;) {
        usb = usb_open(match_fastboot);
	
        if (usb != NULL)
	    return usb;
        if (announce == 1) {
            announce = 0;    
            fprintf(stderr,"< waiting for device >\n");
        }
	
        sleep(1);
    }
}

void list_devices(void) {
    // We don't actually open a USB device here,
    // just getting our callback called so we can
    // list all the connected devices.
    usb_open(list_devices_callback);
}

void usage(void)
{
    fprintf(stderr,
/*           1234567890123456789012345678901234567890123456789012345678901234567890123456 */
            "usage: fastboot [ <option> ] <command>\n"
            "\n"
            "commands:\n"
            "  update <filename>                        reflash device from update.zip\n"
            "  flashall                                 'flash boot' + 'flash system'\n"
            "  flash <partition> [ <filename> ]         write a file to a flash partition\n"
            "  erase <partition>                        erase a flash partition\n"
            "  getvar <variable>                        display a bootloader variable\n"
            "  boot <kernel> [ <ramdisk> ]              download and boot kernel\n"
            "  flash:raw boot <kernel> [ <ramdisk> ]    create bootimage and flash it\n"
            "  devices                                  list all connected devices\n"
            "  reboot                                   reboot device normally\n"
            "  reboot-bootloader                        reboot device into bootloader\n"
            "\n"
            "options:\n"
            "  -w                                       erase userdata and cache\n"
            "  -s <serial number>                       specify device serial number\n"
            "  -p <product>                             specify product name\n"
            "  -c <cmdline>                             override kernel commandline\n"
            "  -i <vendor id>                           specify a custom USB vendor id\n"
        );
	
    exit(1);
}

void *load_bootable_image(const char *kernel, const char *ramdisk, 
                          size_t *sz, const char *cmdline)
{
    void *kdata = NULL, *rdata = NULL;
    size_t ksize = 0, rsize = 0;
    void *bdata;
    size_t bsize;

    if (kernel == NULL) {
        fprintf(stderr, "no image specified\n");
        return NULL;
    }

    kdata = load_file(kernel, &ksize);
    
    if (kdata == NULL) {
        fprintf(stderr, "cannot load '%s'\n", kernel);
        return NULL;
    }
    
    /* is this actually a boot image? */
    if (memcmp(kdata, BOOT_MAGIC, BOOT_MAGIC_SIZE) == 0) {
        if (cmdline != NULL)
	    bootimg_set_cmdline((boot_img_hdr *) kdata, cmdline);
        if (ramdisk != NULL) {
            fprintf(stderr, "cannot boot a boot.img *and* ramdisk\n");
            return NULL;
        }
        
        *sz = ksize;
        return kdata;
    }

    if (ramdisk != NULL) {
        rdata = load_file(ramdisk, &rsize);
	
        if (rdata == NULL) {
            fprintf(stderr,"cannot load '%s'\n", ramdisk);
            return  0;
        }
    }

    fprintf(stderr,"creating boot image...\n");
    
    bdata = mkbootimg(kdata, ksize, rdata, rsize, 0, 0, 2048, &bsize);

    if (bdata == NULL) {
        fprintf(stderr,"failed to create boot.img\n");
        return NULL;
    }
    
    if (cmdline != NULL)
	bootimg_set_cmdline((boot_img_hdr *) bdata, cmdline);
    
    fprintf(stderr,"creating boot image - %zu bytes\n", bsize);
    
    *sz = bsize;

    return bdata;
}

void *unzip_file(zipfile_t zip, const char *name, size_t *sz)
{
    void *data;
    zipentry_t entry;
    size_t datasz;
    
    entry = lookup_zipentry(zip, name);
    
    if (entry == NULL) {
        fprintf(stderr, "archive does not contain '%s'\n", name);
        return NULL;
    }

    *sz = get_zipentry_size(entry);

    datasz = (*sz) * 1.001;
    data = malloc(datasz);

    if (data == NULL) {
        fprintf(stderr, "failed to allocate %zu bytes\n", *sz);
        return NULL;
    }
    if (decompress_zipentry(entry, data, datasz)) {
        fprintf(stderr, "failed to unzip '%s' from archive\n", name);
        free(data);
        return NULL;
    }

    return data;
}

static char *strip(char *s)
{
    int n;
    while (*s && isspace(*s)) s++;
    n = strlen(s);
    while (n-- > 0) {
        if(!isspace(s[n])) break;
        s[n] = '\0';
    }
    return s;
}

static int setup_requirement_line(char *name)
{
    char *val[MAX_OPTIONS];
    const char **out;
    size_t n, count;
    char *x;
    int invert = 0;
    
    if (!strncmp(name, "reject ", 7)) {
        name += 7;
        invert = 1;
    } else if (!strncmp(name, "require ", 8)) {
        name += 8;
        invert = 0;
    }

    x = strchr(name, '=');
    
    if (x == NULL)
	return 0;
    
    *x = '\0';
    val[0] = x + 1;

    for (count = 1; count < MAX_OPTIONS; count++) {
        x = strchr(val[count - 1],'|');
	
        if (x == NULL)
	    break;
	    
        *x = '\0';
        val[count] = x + 1;
    }
    
    name = strip(name);
    
    for (n = 0; n < count; n++)
	val[n] = strip(val[n]);
    
    name = strip(name);
    
    if (name == NULL)
        return -1;

        /* work around an unfortunate name mismatch */
    if (!strcmp(name,"board"))
        name = "product";

    out = malloc(sizeof(char*) * count);
    
    if (out == NULL)
        return -1;

    for (n = 0; n < count; n++) {
        out[n] = strdup(strip(val[n]));
	
        if (out[n] == NULL) {
	    size_t i = 0;
	    
	    /* releasing already allocated memory */
	    for ( ; i < n; ++i)
		free(out[i]);
	    
	    free(out);
	    
	    return -1;
	}
    }

    fb_queue_require(name, invert, n, out);
    return 0;
}

static void setup_requirements(char *data, size_t sz)
{
    char *s;

    s = data;
    while (sz-- > 0) {
        if (*s == '\n') {
            *s++ = '\0';
	    
            if (setup_requirement_line(data)) {
                die("out of memory");
            }
	    
            data = s;
        } else {
            s++;
        }
    }
}

void queue_info_dump(void)
{
    fb_queue_notice("--------------------------------------------");
    fb_queue_display("version-bootloader", "Bootloader Version...");
    fb_queue_display("version-baseband",   "Baseband Version.....");
    fb_queue_display("serialno",           "Serial Number........");
    fb_queue_notice("--------------------------------------------");
}

void do_update_signature(zipfile_t zip, char *fn)
{
    void *data;
    size_t sz;
    data = unzip_file(zip, fn, &sz);
    
    if (data == NULL)
	return;
	
    fb_queue_download("signature", data, sz);
    fb_queue_command("signature", "installing signature");
}

void do_update(char *fn)
{
    void *zdata;
    size_t zsize;
    void *data;
    size_t sz;
    zipfile_t zip;

    queue_info_dump();

    zdata = load_file(fn, &zsize);
    
    if (zdata == NULL)
	die("failed to load '%s'", fn);

    zip = init_zipfile(zdata, zsize);
    
    if (zip == NULL)
	die("failed to access zipdata in '%s'");

    data = unzip_file(zip, "android-info.txt", &sz);
    
    if (data == NULL) {
        char *tmp;
            /* fallback for older zipfiles */
        data = unzip_file(zip, "android-product.txt", &sz);
	
        if ((data == NULL) || (sz < 1)) {
            die("update package has no android-info.txt or android-product.txt");
        }
	
        tmp = malloc(sz + 128);
	
        if (tmp == NULL)
	    die("out of memory");
	
	/* XXX: hardcoded version-baseband */
        snprintf(tmp, sz + 128, "board=%sversion-baseband=0.66.04.19\n",
	    (char *)data);
	    
        data = tmp;
        sz = strlen(tmp);
    }

    setup_requirements(data, sz);

    data = unzip_file(zip, "boot.img", &sz);
    
    if (data == NULL)
	die("update package missing boot.img");
	
    do_update_signature(zip, "boot.sig");
    fb_queue_flash("boot", data, sz);

    data = unzip_file(zip, "recovery.img", &sz);
    
    if (data != NULL) {
        do_update_signature(zip, "recovery.sig");
        fb_queue_flash("recovery", data, sz);
    }

    data = unzip_file(zip, "system.img", &sz);
    
    if (data == NULL)
	die("update package missing system.img");
	
    do_update_signature(zip, "system.sig");
    fb_queue_flash("system", data, sz);
}

void do_send_signature(char *fn)
{
    void *data;
    size_t sz;
    char *xtn;
	
    xtn = strrchr(fn, '.');
    
    if (xtn == NULL)
	return;
    if (strcmp(xtn, ".img"))
	return;
	
    strcpy(xtn,".sig");
    data = load_file(fn, &sz);
    strcpy(xtn,".img");
    
    if (data == NULL)
	return;
	
    fb_queue_download("signature", data, sz);
    fb_queue_command("signature", "installing signature");
}

void do_flashall(void)
{
    char *fname;
    void *data;
    size_t sz;

    queue_info_dump();

    fname = find_item("info", product);
    
    if (fname == NULL)
	die("cannot find android-info.txt");
	
    data = load_file(fname, &sz);
    
    if (data == NULL)
	die("could not load android-info.txt");
	
    setup_requirements(data, sz);

    fname = find_item("boot", product);
    data = load_file(fname, &sz);
    
    if (data == NULL)
	die("could not load boot.img");
	
    do_send_signature(fname);
    fb_queue_flash("boot", data, sz);

    fname = find_item("recovery", product);
    data = load_file(fname, &sz);
    
    if (data != NULL) {
        do_send_signature(fname);
        fb_queue_flash("recovery", data, sz);
    }

    fname = find_item("system", product);
    data = load_file(fname, &sz);
    
    if (data == NULL)
	die("could not load system.img");
	
    do_send_signature(fname);
    fb_queue_flash("system", data, sz);   
}

int do_oem_command(int argc, char **argv)
{
    int i;
    char command[256];
    
    if (argc <= 1)
	return 0;
    
    command[0] = '\0';
    
    while (1) {
        strcat(command, *argv);
        skip(1);
	
        if (argc == 0)
	    break;
	    
        strcat(command, " ");
    }

    fb_queue_command(command, "");    
    return 0;
}

int main(int argc, char **argv)
{
    int wants_wipe = 0;
    int wants_reboot = 0;
    int wants_reboot_bootloader = 0;
    void *data;
    size_t sz;

    skip(1);
    
    if (argc == 0) {
        usage();
        return 0;
    }
    if (!strcmp(*argv, "devices")) {
        list_devices();
        return 0;
    }

    while (argc > 0) {
        if (strcmp(*argv, "-w")) {
            wants_wipe = 1;
            skip(1);
        } else if (!strcmp(*argv, "-s")) {
            require(2);
            serial = argv[1];
            skip(2);
        } else if (!strcmp(*argv, "-p")) {
            require(2);
            product = argv[1];
            skip(2);
        } else if (!strcmp(*argv, "-c")) {
            require(2);
            cmdline = argv[1];
            skip(2);
<<<<<<< HEAD
        } else if (!strcmp(*argv, "getvar")) {
=======
        } else if(!strcmp(*argv, "-i")) {
            char *endptr = NULL;
            unsigned long val;

            require(2);
            val = strtoul(argv[1], &endptr, 0);
            if (!endptr || *endptr != '\0' || (val & ~0xffff))
                die("invalid vendor id '%s'", argv[1]);
            vendor_id = (unsigned short)val;
            skip(2);
        } else if(!strcmp(*argv, "getvar")) {
>>>>>>> 038862e1
            require(2);
            fb_queue_display(argv[1], argv[1]);
            skip(2);
        } else if (!strcmp(*argv, "erase")) {
            require(2);
            fb_queue_erase(argv[1]);
            skip(2);
        } else if (!strcmp(*argv, "signature")) {
            require(2);
            data = load_file(argv[1], &sz);
	    
            if (data == NULL)
		die("could not load '%s'", argv[1]);
		
            if (sz != 256)
		die("signature must be 256 bytes");
		
            fb_queue_download("signature", data, sz);
            fb_queue_command("signature", "installing signature");
            skip(2);
        } else if (!strcmp(*argv, "reboot")) {
            wants_reboot = 1;
            skip(1);
        } else if (!strcmp(*argv, "reboot-bootloader")) {
            wants_reboot_bootloader = 1;
            skip(1);
        } else if (!strcmp(*argv, "boot")) {
            char *kname = NULL;
            char *rname = NULL;
            skip(1);
	    
            if (argc > 0) {
                kname = argv[0];
                skip(1);
            }
            if (argc > 0) {
                rname = argv[0];
                skip(1);
            }
	    
            data = load_bootable_image(kname, rname, &sz, cmdline);
	    
            if (data == NULL)
		return 1;
		
            fb_queue_download("boot.img", data, sz);
            fb_queue_command("boot", "booting");
        } else if(!strcmp(*argv, "flash")) {
            char *pname = argv[1];
            char *fname = NULL;
            require(2);
	    
            if (argc > 2) {
                fname = argv[2];
                skip(3);
            } else {
                fname = find_item(pname, product);
                skip(2);
            }
            if (fname == NULL)
		die("cannot determine image filename for '%s'", pname);
		
            data = load_file(fname, &sz);
	    
            if (data == NULL)
		die("cannot load '%s'\n", fname);
		
            fb_queue_flash(pname, data, sz);
        } else if (!strcmp(*argv, "flash:raw")) {
            char *pname = argv[1];
            char *kname = argv[2];
            char *rname = 0;
            require(3);
	    
            if (argc > 3) {
                rname = argv[3];
                skip(4);
            } else {
                skip(3);
            }
	    
            data = load_bootable_image(kname, rname, &sz, cmdline);
	    
            if (data == NULL)
		die("cannot load bootable image");
		
            fb_queue_flash(pname, data, sz);
        } else if (!strcmp(*argv, "flashall")) {
            skip(1);
            do_flashall();
            wants_reboot = 1;
        } else if (!strcmp(*argv, "update")) {
            if (argc > 1) {
                do_update(argv[1]);
                skip(2);
            } else {
                do_update("update.zip");
                skip(1);
            }
            wants_reboot = 1;
        } else if (!strcmp(*argv, "oem")) {
            argc = do_oem_command(argc, argv);
        } else {
            usage();
        }
    }

    if (wants_wipe) {
        fb_queue_erase("userdata");
        fb_queue_erase("cache");
    }
    if (wants_reboot) {
        fb_queue_reboot();
    } else if (wants_reboot_bootloader) {
        fb_queue_command("reboot-bootloader", "rebooting into bootloader");
    }

    usb = open_device();

    fb_execute_queue(usb);
    return 0;
}<|MERGE_RESOLUTION|>--- conflicted
+++ resolved
@@ -151,26 +151,18 @@
 
 int match_fastboot(usb_ifc_info *info)
 {
-<<<<<<< HEAD
-    if ((info->dev_vendor != 0x18d1) &&
-        (info->dev_vendor != 0x0bb4))
+    if (!(vendor_id && (info->dev_vendor == vendor_id)) &&
+       (info->dev_vendor != 0x18d1) &&
+       (info->dev_vendor != 0x0bb4))
     {
-	return -1;
+        return -1;
     }
     if (info->ifc_class != 0xff)
-	return -1;
+        return -1;
     if (info->ifc_subclass != 0x42)
-	return -1;
+        return -1;
     if (info->ifc_protocol != 0x03)
-	return -1;
-=======
-    if(!(vendor_id && (info->dev_vendor == vendor_id)) &&
-       (info->dev_vendor != 0x18d1) &&
-       (info->dev_vendor != 0x0bb4)) return -1;
-    if(info->ifc_class != 0xff) return -1;
-    if(info->ifc_subclass != 0x42) return -1;
-    if(info->ifc_protocol != 0x03) return -1;
->>>>>>> 038862e1
+        return -1;
     // require matching serial number if a serial number is specified
     // at the command line with the -s option.
     if (serial && strcmp(serial, info->serial_number))
@@ -668,10 +660,7 @@
             require(2);
             cmdline = argv[1];
             skip(2);
-<<<<<<< HEAD
-        } else if (!strcmp(*argv, "getvar")) {
-=======
-        } else if(!strcmp(*argv, "-i")) {
+        } else if (!strcmp(*argv, "-i")) {
             char *endptr = NULL;
             unsigned long val;
 
@@ -682,7 +671,6 @@
             vendor_id = (unsigned short)val;
             skip(2);
         } else if(!strcmp(*argv, "getvar")) {
->>>>>>> 038862e1
             require(2);
             fb_queue_display(argv[1], argv[1]);
             skip(2);
