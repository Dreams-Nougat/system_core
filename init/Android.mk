--- conflicted
+++ resolved
@@ -91,11 +91,7 @@
     liblogwrap \
     libcutils \
     libext4_utils_static \
-<<<<<<< HEAD
     libbase \
-    libutils \
-=======
->>>>>>> cea1d046
     libc \
     libselinux \
     liblog \
