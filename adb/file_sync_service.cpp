--- conflicted
+++ resolved
@@ -305,13 +305,8 @@
     gid_t gid = -1;
     uint64_t cap = 0;
     if (should_use_fs_config(path)) {
-<<<<<<< HEAD
-        unsigned int broken_api_hack;
+        unsigned int broken_api_hack = mode;
         fs_config(path.c_str(), 0, nullptr, &uid, &gid, &broken_api_hack, &cap);
-=======
-        unsigned int broken_api_hack = mode;
-        fs_config(path.c_str(), 0, &uid, &gid, &broken_api_hack, &cap);
->>>>>>> 068ee4d0
         mode = broken_api_hack;
     }
     return handle_send_file(s, path.c_str(), uid, gid, mode, buffer, do_unlink);
